--- conflicted
+++ resolved
@@ -43,11 +43,7 @@
 /// Unbox a JSON dictionary into a model `T` beginning at a provided key, optionally using a contextual object. Throws `UnboxError`.
 public func Unbox<T: Unboxable>(dictionary: UnboxableDictionary, at key: String, isKeyPath: Bool = true, context: Any? = nil) throws -> T {
     let containerContext = UnboxContainerContext(key: key, isKeyPath: isKeyPath, context: context)
-<<<<<<< HEAD
-    let container: UnboxContainer<T> = try Unbox(dictionary, context: containerContext)
-=======
     let container: UnboxContainer<T> = try Unbox(dictionary: dictionary, context: containerContext)
->>>>>>> 765c13e2
     return container.model
 }
 
@@ -61,31 +57,18 @@
 /// Unbox an array JSON dictionary into an array of model `T` beginning at a provided key, optionally using a contextual object and/or invalid elements. Throws `UnboxError`.
 public func Unbox<T: Unboxable>(dictionary: UnboxableDictionary, at key: String, isKeyPath: Bool = true, context: Any? = nil) throws -> [T] {
     let containerContext = UnboxContainerContext(key: key, isKeyPath: isKeyPath, context: context)
-<<<<<<< HEAD
-    let container: UnboxArrayContainer<T> = try Unbox(dictionary, context: containerContext)
-=======
     let container: UnboxArrayContainer<T> = try Unbox(dictionary: dictionary, context: containerContext)
->>>>>>> 765c13e2
     return container.models
 }
 
 /// Unbox binary data into a model `T`, optionally using a contextual object. Throws `UnboxError`.
-<<<<<<< HEAD
-public func Unbox<T: Unboxable>(data: NSData, context: Any? = nil) throws -> T {
-=======
 public func Unbox<T: Unboxable>(data: Data, context: Any? = nil) throws -> T {
->>>>>>> 765c13e2
     return try Unboxer.unboxer(from: data, context: context).performUnboxing()
 }
 
 /// Unbox binary data into an array of `T`, optionally using a contextual object and/or invalid elements. Throws `UnboxError`.
-<<<<<<< HEAD
-public func Unbox<T: Unboxable>(data: NSData, context: Any? = nil, allowInvalidElements: Bool = false) throws -> [T] {
-    return try Unboxer.unboxers(from: data, context: context).mapAllowingInvalidElements(allowInvalidElements, transform: {
-=======
 public func Unbox<T: Unboxable>(data: Data, context: Any? = nil, allowInvalidElements: Bool = false) throws -> [T] {
     return try Unboxer.unboxersFromData(data: data, context: context).map(allowInvalidElements: allowInvalidElements, transform: {
->>>>>>> 765c13e2
         return try $0.performUnboxing()
     })
 }
@@ -103,16 +86,6 @@
 }
 
 /// Unbox binary data into a model `T` using a required contextual object. Throws `UnboxError`.
-<<<<<<< HEAD
-public func Unbox<T: UnboxableWithContext>(data: NSData, context: T.ContextType) throws -> T {
-    return try Unboxer.unboxer(from: data, context: context).performUnboxingWithContext(context)
-}
-
-/// Unbox binary data into an array of `T` using a required contextual object and/or invalid elements. Throws `UnboxError`.
-public func Unbox<T: UnboxableWithContext>(data: NSData, context: T.ContextType, allowInvalidElements: Bool = false) throws -> [T] {
-    return try Unboxer.unboxers(from: data, context: context).mapAllowingInvalidElements(allowInvalidElements, transform: {
-        return try $0.performUnboxingWithContext(context)
-=======
 public func Unbox<T: UnboxableWithContext>(data: Data, context: T.ContextType) throws -> T {
     return try Unboxer.unboxer(from: data, context: context).performUnboxing(context: context)
 }
@@ -121,7 +94,6 @@
 public func Unbox<T: UnboxableWithContext>(data: Data, context: T.ContextType, allowInvalidElements: Bool = false) throws -> [T] {
     return try Unboxer.unboxersFromData(data: data, context: context).map(allowInvalidElements: allowInvalidElements, transform: {
         return try $0.performUnboxing(context: context)
->>>>>>> 765c13e2
     })
 }
 
@@ -246,13 +218,8 @@
         return unboxedInt != 0
     }
     
-<<<<<<< HEAD
-    public static func transformUnboxedString(unboxedString: String) -> Bool? {
-        switch unboxedString.lowercaseString {
-=======
     public static func transform(unboxedString: String) -> Bool? {
         switch unboxedString.lowercased() {
->>>>>>> 765c13e2
             case "true", "t", "y", "yes": return true
             case "false", "f" , "n", "no": return false
             default: return nil
@@ -371,11 +338,7 @@
         return ""
     }
     
-<<<<<<< HEAD
-    public static func transformUnboxedInt(unboxedInt: Int) -> String? {
-=======
     public static func transform(unboxedInt: Int) -> String? {
->>>>>>> 765c13e2
         return String(unboxedInt)
     }
     
@@ -457,17 +420,6 @@
     }
     
     /// Perform custom unboxing on an array of dictionaries, executing a closure with a new Unboxer for each one, or throw an UnboxError
-<<<<<<< HEAD
-    public static func performCustomUnboxingWithArray<T>(array: [UnboxableDictionary], context: Any? = nil, allowInvalidElements: Bool = false, closure: Unboxer throws -> T?) throws -> [T] {
-        
-        if allowInvalidElements {
-            return array.flatMap { (dictionary) -> T? in
-                return try? self.performCustomUnboxingWithDictionary(dictionary, context: context, closure: closure)
-            }
-        } else {
-            return try array.map { (dictionary) -> T in
-                return try self.performCustomUnboxingWithDictionary(dictionary, context: context, closure: closure)
-=======
     public static func performCustomUnboxing<T>(array: [UnboxableDictionary], context: Any? = nil, allowInvalidElements: Bool = false, closure: (Unboxer) throws -> T?) throws -> [T] {
         
         if allowInvalidElements {
@@ -477,19 +429,13 @@
         } else {
             return try array.map { (dictionary) -> T in
                 return try self.performCustomUnboxing(dictionary: dictionary, context: context, closure: closure)
->>>>>>> 765c13e2
             }
         }
     }
     
     /// Perform custom unboxing using an Unboxer (created from NSData) passed to a closure, or throw an UnboxError
-<<<<<<< HEAD
-    public static func performCustomUnboxingWithData<T>(data: NSData, context: Any? = nil, closure: Unboxer throws -> T?) throws -> T {
-        return try Unboxer.unboxer(from: data, context: context).performCustomUnboxingWithClosure(closure)
-=======
     public static func performCustomUnboxing<T>(data: Data, context: Any? = nil, closure: (Unboxer) throws -> T?) throws -> T {
         return try Unboxer.unboxer(from: data, context: context).performCustomUnboxing(closure: closure)
->>>>>>> 765c13e2
     }
     
     // MARK: - Value accessing API
@@ -534,16 +480,6 @@
     
     /// Unbox a required Array containing values of a raw type
     public func unbox<T: UnboxableRawType>(key: String, isKeyPath: Bool = true) -> [T] {
-<<<<<<< HEAD
-        if let rawValueArray = UnboxValueResolver<[T]>(self).resolveOptionalValueForKey(key, isKeyPath: isKeyPath) {
-            return rawValueArray
-        }
-        
-        let transformedStringArray = UnboxValueResolver<[String]>(self).resolveOptionalValueForKey(key, isKeyPath: isKeyPath, transform: { stringArray -> [T]? in
-            var transformedStringArray = [T]()
-            for string in stringArray {
-                guard let transformedUnboxedString = T.transformUnboxedString(string) else { return nil }
-=======
         if let rawValueArray = UnboxValueResolver<[T]>(self).resolveOptionalValueForKey(key: key, isKeyPath: isKeyPath) {
             return rawValueArray
         }
@@ -552,7 +488,6 @@
             var transformedStringArray = [T]()
             for string in stringArray {
                 guard let transformedUnboxedString = T.transform(unboxedString: string) else { return nil }
->>>>>>> 765c13e2
                 transformedStringArray.append(transformedUnboxedString)
             }
             return transformedStringArray
@@ -562,11 +497,7 @@
             return transformedStringArray
         }
         
-<<<<<<< HEAD
-        return UnboxValueResolver<[T]>(self).resolveRequiredValueForKey(key, isKeyPath: isKeyPath, fallbackValue: [])
-=======
         return UnboxValueResolver<[T]>(self).resolveRequiredValueForKey(key: key, isKeyPath: isKeyPath, fallbackValue: [])
->>>>>>> 765c13e2
     }
     
     /// Unbox an optional Array containing values of a raw type
@@ -660,16 +591,6 @@
         return UnboxValueResolver<[String : V]>(self).resolveDictionaryValuesForKey(key: key, isKeyPath: isKeyPath, required: false, allowInvalidElements: false, valueTransform: { $0 })
     }
     
-<<<<<<< HEAD
-    /// Unbox a required Dictionary containing dictionaries
-    public func unbox<K: UnboxableKey, V where V: CollectionType, V: DictionaryLiteralConvertible, V.Key: Hashable, V.Generator == DictionaryGenerator<V.Key, V.Value>>(key: String, isKeyPath: Bool = true) -> [K : V] {
-        return UnboxValueResolver<[String : V]>(self).resolveDictionaryValuesForKey(key, isKeyPath: isKeyPath, required: true, allowInvalidElements: false, valueTransform: { $0 }) ?? [:]
-    }
-
-    /// Unbox an optional Dictionary containing dictionaries
-    public func unbox<K: UnboxableKey, V where V: CollectionType, V: DictionaryLiteralConvertible, V.Key: Hashable, V.Generator == DictionaryGenerator<V.Key, V.Value>>(key: String, isKeyPath: Bool = true) -> [K : V]? {
-        return UnboxValueResolver<[String : V]>(self).resolveDictionaryValuesForKey(key, isKeyPath: isKeyPath, required: false, allowInvalidElements: false, valueTransform: { $0 })
-=======
     /// Unbox a required Dictionary containing array of simple values
     public func unbox<K: UnboxableKey, V: UnboxableRawType>(key: String, isKeyPath: Bool = true, allowInvalidElements: Bool = false) -> [K : [V]] {
         return UnboxValueResolver<[String: [V]]>(self).resolveDictionaryValuesForKey(key: key, isKeyPath: isKeyPath, required: true, allowInvalidElements: allowInvalidElements) {
@@ -696,7 +617,6 @@
         return UnboxValueResolver<[String: [UnboxableDictionary]]>(self).resolveDictionaryValuesForKey(key: key, isKeyPath: isKeyPath, required: false, allowInvalidElements: allowInvalidElements) {
             return try? Unbox(dictionaries: $0, context: self.context, allowInvalidElements: allowInvalidElements)
         }
->>>>>>> 765c13e2
     }
     
     /// Unbox a required Dictionary containing array of simple values
@@ -757,49 +677,29 @@
     
     /// Unbox a required nested Unboxable, by unboxing a Dictionary and then using a transform
     public func unbox<T: Unboxable>(key: String, isKeyPath: Bool = true, context: Any? = nil) -> T {
-<<<<<<< HEAD
-        return UnboxValueResolver<UnboxableDictionary>(self).resolveRequiredValueForKey(key, isKeyPath: isKeyPath, fallbackValue: T.unboxFallbackValue(), transform: {
-            return try? Unbox($0, context: context ?? self.context)
-=======
         return UnboxValueResolver<UnboxableDictionary>(self).resolveRequiredValueForKey(key: key, isKeyPath: isKeyPath, fallbackValue: T.unboxFallbackValue(), transform: {
             return try? Unbox(dictionary: $0, context: context ?? self.context)
->>>>>>> 765c13e2
         })
     }
     
     /// Unbox an optional nested Unboxable, by unboxing a Dictionary and then using a transform
     public func unbox<T: Unboxable>(key: String, isKeyPath: Bool = true, context: Any? = nil) -> T? {
-<<<<<<< HEAD
-        return UnboxValueResolver<UnboxableDictionary>(self).resolveOptionalValueForKey(key, isKeyPath: isKeyPath, transform: {
-            return try? Unbox($0, context: context ?? self.context)
-=======
         return UnboxValueResolver<UnboxableDictionary>(self).resolveOptionalValueForKey(key: key, isKeyPath: isKeyPath, transform: {
             return try? Unbox(dictionary: $0, context: context ?? self.context)
->>>>>>> 765c13e2
         })
     }
     
     /// Unbox a required Array of nested Unboxables, by unboxing an Array of Dictionaries and then using a transform (optionally allowing invalid elements)
     public func unbox<T: Unboxable>(key: String, isKeyPath: Bool = true, context: Any? = nil, allowInvalidElements: Bool = false) -> [T] {
-<<<<<<< HEAD
-        return UnboxValueResolver<[UnboxableDictionary]>(self).resolveRequiredValueForKey(key, isKeyPath: isKeyPath, fallbackValue: [], transform: {
-            return try? Unbox($0, context: context ?? self.context, allowInvalidElements: allowInvalidElements)
-=======
         return UnboxValueResolver<[UnboxableDictionary]>(self).resolveRequiredValueForKey(key: key, isKeyPath: isKeyPath, fallbackValue: [], transform: {
             return try? Unbox(dictionaries: $0, context: context ?? self.context, allowInvalidElements: allowInvalidElements)
->>>>>>> 765c13e2
         })
     }
     
     /// Unbox an optional Array of nested Unboxables, by unboxing an Array of Dictionaries and then using a transform (optionally allowing invalid elements)
     public func unbox<T: Unboxable>(key: String, isKeyPath: Bool = true, context: Any? = nil, allowInvalidElements: Bool = false) -> [T]? {
-<<<<<<< HEAD
-        return UnboxValueResolver<[UnboxableDictionary]>(self).resolveOptionalValueForKey(key, isKeyPath: isKeyPath, transform: {
-            return try? Unbox($0, context: context ?? self.context, allowInvalidElements: allowInvalidElements)
-=======
         return UnboxValueResolver<[UnboxableDictionary]>(self).resolveOptionalValueForKey(key: key, isKeyPath: isKeyPath, transform: {
             return try? Unbox(dictionaries: $0, context: context ?? self.context, allowInvalidElements: allowInvalidElements)
->>>>>>> 765c13e2
         })
     }
     
@@ -998,13 +898,8 @@
         var array: [AnyObject]?
         var modifiedKey = key
         
-<<<<<<< HEAD
-        if isKeyPath && key.containsString(".") {
-            let components = key.componentsSeparatedByString(".")
-=======
         if isKeyPath && key.contains(".") {
             let components = key.components(separatedBy: ".")
->>>>>>> 765c13e2
             for i in 0 ..< components.count {
                 let keyPathComponent = components[i]
                 
@@ -1026,11 +921,7 @@
             if let transformed = transform(value) {
                 return transformed
             }
-<<<<<<< HEAD
-        } else if let index = Int(modifiedKey), let array = array where index < array.count, let value = array[index] as? T {
-=======
         } else if let index = Int(modifiedKey), let array = array, index < array.count, let value = array[index] as? T {
->>>>>>> 765c13e2
             if let transformed = transform(value) {
                 return transformed
             }
@@ -1086,11 +977,7 @@
     let model: T
     
     init(unboxer: Unboxer, context: UnboxContainerContext) {
-<<<<<<< HEAD
-        self.model = unboxer.unbox(context.key, isKeyPath: context.isKeyPath, context: context.context)
-=======
         self.model = unboxer.unbox(key: context.key, isKeyPath: context.isKeyPath, context: context.context)
->>>>>>> 765c13e2
     }
 }
 
@@ -1098,11 +985,7 @@
     let models: [T]
     
     init(unboxer: Unboxer, context: UnboxContainerContext) {
-<<<<<<< HEAD
-        self.models = unboxer.unbox(context.key, isKeyPath: context.isKeyPath)
-=======
         self.models = unboxer.unbox(key: context.key, isKeyPath: context.isKeyPath)
->>>>>>> 765c13e2
     }
 }
 
@@ -1121,27 +1004,16 @@
 }
 
 private extension UnboxableByTransform {
-<<<<<<< HEAD
-    static func makeArrayTransformClosure(allowInvalidElements allowInvalidElements: Bool) -> ([UnboxRawValueType]) -> [Self]? {
-        return {
-            if allowInvalidElements {
-                return $0.flatMap { Self.transformUnboxedValue($0) }
-=======
     static func makeArrayTransformClosure(allowInvalidElements: Bool) -> ([UnboxRawValueType]) -> [Self]? {
         return {
             if allowInvalidElements {
                 return $0.flatMap { Self.transform(unboxedValue: $0) }
->>>>>>> 765c13e2
             }
             
             var transformedValues = [Self]()
             
             for rawValue in $0 {
-<<<<<<< HEAD
-                guard let transformedvalue = Self.transformUnboxedValue(rawValue) else {
-=======
                 guard let transformedvalue = Self.transform(unboxedValue: rawValue) else {
->>>>>>> 765c13e2
                     return nil
                 }
                 
@@ -1154,11 +1026,7 @@
 }
 
 private extension Unboxer {
-<<<<<<< HEAD
-    static func unboxer(from data: NSData, context: Any?) throws -> Unboxer {
-=======
     static func unboxer(from data: Data, context: Any?) throws -> Unboxer {
->>>>>>> 765c13e2
         do {
             guard let dictionary = try JSONSerialization.jsonObject(with: data, options: []) as? UnboxableDictionary else {
                 throw UnboxError.InvalidData
@@ -1170,11 +1038,7 @@
         }
     }
     
-<<<<<<< HEAD
-    static func unboxers(from data: NSData, context: Any?) throws -> [Unboxer] {
-=======
     static func unboxersFromData(data: Data, context: Any?) throws -> [Unboxer] {
->>>>>>> 765c13e2
         do {
             guard let array = try JSONSerialization.jsonObject(with: data, options: [.allowFragments]) as? [UnboxableDictionary] else {
                 throw UnboxError.InvalidData
